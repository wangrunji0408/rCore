[package]
name = "rcore"
version = "0.2.0"
edition = "2018"
authors = [
    "WangRunji <wangrunji0408@163.com>",
    "Ben Pig Chu <benpichu@gmail.com>",
    "dzy <daizy15@mails.tsinghua.edu.cn>",
    "equation314 <equation618@gmail.com>",
    "cfgbd <cfgbdv@163.com>",
    "koumingyang <1761674434@qq.com>",
    "lcy1996 <992195697@qq.com>",
    "chenqiuhao <haohao0924@126.com>",
    "maoyuchaxue <wangjt15@mails.tsinghua.edu.cn>",
    "Jiajie Chen <jiegec@qq.com>",
    "chyyuu <yuchen@mail.tsinghua.edu.cn>",
    "Shengqi Chen <harry-chen@outlok.com>",
    "Yuhao Zhou <miskcoo@gmail.com>"
]

[features]
default = []
board_u540 = ["link_user"]
board_k210 = ["link_user"]
board_rocket_chip = ["link_user"]
# (for aarch64 RaspberryPi3)
nographic = []
consolegraphic = []
board_raspi3 = ["bcm2837", "link_user"]
raspi3_use_generic_timer = ["bcm2837/use_generic_timer"]
# for qemu machine
board_malta = ["link_user"]
board_mipssim = ["link_user"]
# for thinpad
board_thinpad = ["link_user"]
# for x86 PC
board_pc = ["link_user"]
# Hard link user program
link_user = []
# Run cmdline instead of user shell, useful for automatic testing
run_cmdline = []
# Add performance profiling
profile = []

[profile.dev]
# MUST >= 2 : Enable RVO to avoid stack overflow
opt-level = 2

[dependencies]
log = "0.4"
spin = "0.5"
xmas-elf = "0.6"
bitflags = "1.0"
bit_field = "0.9"
volatile = "0.2"
heapless = "0.4"
<<<<<<< HEAD
bitvec = { git = "https://github.com/myrrlyn/bitvec.git", rev = "ed2aec38bfb5b1116e3585b1574c50655b9c85ec", default-features = false, features = ["alloc"] }
=======
bitvec = { version = "0.11", default-features = false, features = ["alloc"] }
>>>>>>> 35e909d9
console-traits = "0.3"
buddy_system_allocator = "0.3"
pci = { git = "https://github.com/rcore-os/pci-rs" }
device_tree = { git = "https://github.com/rcore-os/device_tree-rs" }
isomorphic_drivers = { git = "https://github.com/rcore-os/isomorphic_drivers", features = ["log"] }
lazy_static = { version = "1.3", features = ["spin_no_std"] }
smoltcp = { git = "https://github.com/rcore-os/smoltcp", default-features = false, features = ["alloc", "log", "proto-ipv4", "proto-igmp", "socket-icmp", "socket-udp", "socket-tcp", "socket-raw"] }
bitmap-allocator = { git = "https://github.com/rcore-os/bitmap-allocator" }
rcore-memory = { path = "../crate/memory" }
rcore-thread = { git = "https://github.com/rcore-os/rcore-thread" }
rcore-fs = { git = "https://github.com/rcore-os/rcore-fs" }
rcore-fs-sfs = { git = "https://github.com/rcore-os/rcore-fs" }

[target.'cfg(target_arch = "x86_64")'.dependencies]
bootloader = { git = "https://github.com/rcore-os/bootloader", branch = "vga" }
apic = { git = "https://github.com/rcore-os/apic-rs" }
x86_64 = "0.6"
raw-cpuid = "6.0"
uart_16550 = "0.2"
pc-keyboard = "0.5"

[target.'cfg(any(target_arch = "riscv32", target_arch = "riscv64"))'.dependencies]
riscv = { git = "https://github.com/rcore-os/riscv", features = ["inline-asm"] }

[target.'cfg(target_arch = "aarch64")'.dependencies]
<<<<<<< HEAD
aarch64 = { git = "https://github.com/rcore-os/aarch64" }
bcm2837 = { git = "https://github.com/GeminiLab/bcm2837", optional = true }
=======
aarch64 = { git = "https://github.com/rcore-os/aarch64", version = "2.6.1" }
bcm2837 = { git = "https://github.com/rcore-os/bcm2837", version = "1.0.0", optional = true }
>>>>>>> 35e909d9

[target.'cfg(target_arch = "mips")'.dependencies]
mips = "^0.2.0"
paste = "0.1"

[package.metadata.bootimage]
default-target = "targets/x86_64.json"
output = "target/x86_64/bootimage.bin"
minimum-image-size = 0      # The minimum output file size (in MiB)
# The command invoked on `bootimage run`
# (the "{}" will be replaced with the path to the bootable disk image)
run-command = ["qemu-system-x86_64",
    "-drive", "format=raw,file={}",
    # TODO: use SFSIMG environment variable
    "-drive", "format=raw,file=../user/img/ucore-i386-pic.img,media=disk,cache=writeback",
    "-serial", "mon:stdio",
    "-device", "isa-debug-exit",
    "-smp", "4"
]

[build-dependencies]
cc = "1.0"<|MERGE_RESOLUTION|>--- conflicted
+++ resolved
@@ -54,11 +54,7 @@
 bit_field = "0.9"
 volatile = "0.2"
 heapless = "0.4"
-<<<<<<< HEAD
-bitvec = { git = "https://github.com/myrrlyn/bitvec.git", rev = "ed2aec38bfb5b1116e3585b1574c50655b9c85ec", default-features = false, features = ["alloc"] }
-=======
 bitvec = { version = "0.11", default-features = false, features = ["alloc"] }
->>>>>>> 35e909d9
 console-traits = "0.3"
 buddy_system_allocator = "0.3"
 pci = { git = "https://github.com/rcore-os/pci-rs" }
@@ -84,13 +80,8 @@
 riscv = { git = "https://github.com/rcore-os/riscv", features = ["inline-asm"] }
 
 [target.'cfg(target_arch = "aarch64")'.dependencies]
-<<<<<<< HEAD
-aarch64 = { git = "https://github.com/rcore-os/aarch64" }
-bcm2837 = { git = "https://github.com/GeminiLab/bcm2837", optional = true }
-=======
 aarch64 = { git = "https://github.com/rcore-os/aarch64", version = "2.6.1" }
-bcm2837 = { git = "https://github.com/rcore-os/bcm2837", version = "1.0.0", optional = true }
->>>>>>> 35e909d9
+bcm2837 = { git = "https://github.com/GeminiLab/bcm2837", version = "1.0.0", optional = true }
 
 [target.'cfg(target_arch = "mips")'.dependencies]
 mips = "^0.2.0"
