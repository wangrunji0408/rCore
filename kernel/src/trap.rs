use crate::arch::cpu;
use crate::arch::interrupt::TrapFrame;
use crate::process::*;
use log::*;

pub static mut TICK: usize = 0;

pub fn uptime_msec() -> usize {
    unsafe { crate::trap::TICK / crate::consts::USEC_PER_TICK / 1000 }
}

pub fn timer() {
    if cpu::id() == 0 {
        unsafe {
            TICK += 1;
        }
    }
    processor().tick();
}

pub fn error(tf: &TrapFrame) -> ! {
    error!("{:#x?}", tf);
<<<<<<< HEAD
    let tid = processor().tid();
    error!("On CPU{} Thread {}", cpu::id(), tid);
    let thread = unsafe { current_thread() };
    let mut proc=thread.proc.lock();
    proc.threads.retain(|&id| id != tid);
    if proc.threads.len()==0 {
        proc.exit(0x100);
    }    
    drop(proc);
    // TODO: futex wait, and make sure that no dangerous operation here.
    //  A better approach would be using a real signal...
    //  But I'm not inventing the world again.
    //  Anyway, you can emulate a signal receiver, and every thread kills itself when it receives a signal.
    //  At least this is a bit better than any cross-thread killing.
    processor().manager().exit(tid, 0x100);
=======
    unsafe {
        let mut proc = current_thread().proc.lock();
        proc.exit(0x100);
    }
>>>>>>> 7e1cb319
    processor().yield_now();
    unreachable!();
}

pub fn serial(c: char) {
    if c == '\r' {
        // in linux, we use '\n' instead
        crate::fs::STDIN.push('\n');
    } else {
        crate::fs::STDIN.push(c);
    }
}<|MERGE_RESOLUTION|>--- conflicted
+++ resolved
@@ -20,28 +20,10 @@
 
 pub fn error(tf: &TrapFrame) -> ! {
     error!("{:#x?}", tf);
-<<<<<<< HEAD
-    let tid = processor().tid();
-    error!("On CPU{} Thread {}", cpu::id(), tid);
-    let thread = unsafe { current_thread() };
-    let mut proc=thread.proc.lock();
-    proc.threads.retain(|&id| id != tid);
-    if proc.threads.len()==0 {
-        proc.exit(0x100);
-    }    
-    drop(proc);
-    // TODO: futex wait, and make sure that no dangerous operation here.
-    //  A better approach would be using a real signal...
-    //  But I'm not inventing the world again.
-    //  Anyway, you can emulate a signal receiver, and every thread kills itself when it receives a signal.
-    //  At least this is a bit better than any cross-thread killing.
-    processor().manager().exit(tid, 0x100);
-=======
     unsafe {
         let mut proc = current_thread().proc.lock();
         proc.exit(0x100);
     }
->>>>>>> 7e1cb319
     processor().yield_now();
     unreachable!();
 }
