pub use arch::paging::*;
use bit_allocator::{BitAlloc, BitAlloc4K, BitAlloc64K};
use consts::MEMORY_OFFSET;
//use spin::{Mutex, MutexGuard};
use super::HEAP_ALLOCATOR;
use ucore_memory::{*, paging::PageTable};
use ucore_memory::cow::CowExt;
<<<<<<< HEAD
pub use ucore_memory::memory_set::{MemoryArea, MemoryAttr, MemorySet as MemorySet_, Stack, InactivePageTable};
use ucore_memory::swap::*;
//use process::{processor, PROCESSOR};
use process::{process};
use sync::{SpinNoIrqLock, SpinNoIrq, MutexGuard};
use alloc::collections::VecDeque;

=======
pub use ucore_memory::memory_set::{MemoryArea, MemoryAttr, MemorySet as MemorySet_};
>>>>>>> e06f6b8b

pub type MemorySet = MemorySet_<InactivePageTable0>;

// x86_64 support up to 256M memory
#[cfg(target_arch = "x86_64")]
pub type FrameAlloc = BitAlloc64K;

// RISCV only have 8M memory
#[cfg(target_arch = "riscv32")]
pub type FrameAlloc = BitAlloc4K;

lazy_static! {
    pub static ref FRAME_ALLOCATOR: SpinNoIrqLock<FrameAlloc> = SpinNoIrqLock::new(FrameAlloc::default());
}
// record the user memory set for pagefault function (swap in/out and frame delayed allocate) temporarily when page fault in new_user() or fork() function 
// after the process is set we can use use processor() to get the inactive page table
lazy_static! {
    pub static ref MEMORY_SET_RECORD: SpinNoIrqLock<VecDeque<usize>> = SpinNoIrqLock::new(VecDeque::default());
}

pub fn memory_set_record() -> MutexGuard<'static, VecDeque<usize>, SpinNoIrq> {
    MEMORY_SET_RECORD.lock()
}

lazy_static! {
    static ref ACTIVE_TABLE: SpinNoIrqLock<CowExt<ActivePageTable>> = SpinNoIrqLock::new(unsafe {
        CowExt::new(ActivePageTable::new())
    });
}

/// The only way to get active page table
pub fn active_table() -> MutexGuard<'static, CowExt<ActivePageTable>, SpinNoIrq> {
    ACTIVE_TABLE.lock()
}

// Page table for swap in and out
lazy_static!{
    static ref ACTIVE_TABLE_SWAP: SpinNoIrqLock<SwapExt<ActivePageTable, fifo::FifoSwapManager, mock_swapper::MockSwapper>> = 
        SpinNoIrqLock::new(unsafe{SwapExt::new(ActivePageTable::new(), fifo::FifoSwapManager::default(), mock_swapper::MockSwapper::default())});
}

pub fn active_table_swap() -> MutexGuard<'static, SwapExt<ActivePageTable, fifo::FifoSwapManager, mock_swapper::MockSwapper>, SpinNoIrq>{
    ACTIVE_TABLE_SWAP.lock()
}

/*
* @brief: 
*   allocate a free physical frame, if no free frame, then swap out one page and reture mapped frame as the free one
* @retval: 
*   the physical address for the allocated frame
*/
pub fn alloc_frame() -> Option<usize> {
    // get the real address of the alloc frame
    let ret = FRAME_ALLOCATOR.lock().alloc().map(|id| id * PAGE_SIZE + MEMORY_OFFSET);
    trace!("Allocate frame: {:x?}", ret);
    //do we need : unsafe { ACTIVE_TABLE_SWAP.force_unlock(); } ???
    Some(ret.unwrap_or_else(|| active_table_swap().swap_out_any::<InactivePageTable0>().ok().unwrap()))
}

pub fn dealloc_frame(target: usize) {
    trace!("Deallocate frame: {:x}", target);
    FRAME_ALLOCATOR.lock().dealloc((target - MEMORY_OFFSET) / PAGE_SIZE);
}

pub struct KernelStack(usize);
const STACK_SIZE: usize = 0x8000;

impl KernelStack {
    pub fn new() -> Self {
        use alloc::alloc::{alloc, Layout};
        let bottom = unsafe{ alloc(Layout::from_size_align(STACK_SIZE, STACK_SIZE).unwrap()) } as usize;
        KernelStack(bottom)
    }
    pub fn top(&self) -> usize {
        self.0 + STACK_SIZE
    }
}

impl Drop for KernelStack {
    fn drop(&mut self) {
        use alloc::alloc::{dealloc, Layout};
        unsafe{ dealloc(self.0 as _, Layout::from_size_align(STACK_SIZE, STACK_SIZE).unwrap()); }
    }
}

pub struct KernelStack(usize);
const STACK_SIZE: usize = 0x8000;

impl KernelStack {
    pub fn new() -> Self {
        use alloc::alloc::{alloc, Layout};
        let bottom = unsafe{ alloc(Layout::from_size_align(STACK_SIZE, STACK_SIZE).unwrap()) } as usize;
        KernelStack(bottom)
    }
    pub fn top(&self) -> usize {
        self.0 + STACK_SIZE
    }
}

impl Drop for KernelStack {
    fn drop(&mut self) {
        use alloc::alloc::{dealloc, Layout};
        unsafe{ dealloc(self.0 as _, Layout::from_size_align(STACK_SIZE, STACK_SIZE).unwrap()); }
    }
}


/* 
* @param:
*   addr: the virtual address of the page fault
* @brief: 
*   handle page fault
* @retval: 
*   Return true to continue, false to halt  
*/
pub fn page_fault_handler(addr: usize) -> bool {
    info!("start handling swap in/out page fault");
    unsafe { ACTIVE_TABLE_SWAP.force_unlock(); }

    info!("active page table token in pg fault is {:x?}", ActivePageTable::token());
    let id = memory_set_record().iter()
            .position(|x| unsafe{(*(x.clone() as *mut MemorySet)).get_page_table_mut().token() == ActivePageTable::token()});
    let mut mmsets = memory_set_record();
    /*LAB3 EXERCISE 1: YOUR STUDENT NUMBER
    * handle the frame deallocated
    */
    match id {
        Some(targetid) => {
            info!("get id from memroy set recorder.");
            let mmset_ptr = mmsets.get(targetid);
            // get current mmset
            
            let current_mmset = unsafe{&mut *(mmset_ptr.unwrap().clone() as *mut MemorySet)};
            //check whether the vma is legal
            if(current_mmset.find_area(addr).is_none()){
                return false;
            }

            let pt = current_mmset.get_page_table_mut();
            info!("pt got!");
            if active_table_swap().page_fault_handler(pt as *mut InactivePageTable0, addr, false, || alloc_frame().unwrap()){
                return true;
            }
        },
        None => {
            info!("get pt from processor()");
            if(process().get_memory_set_mut().find_area(addr).is_none()){
                return false;
            }

            let pt = process().get_memory_set_mut().get_page_table_mut();
            info!("pt got");
            if active_table_swap().page_fault_handler(pt as *mut InactivePageTable0, addr, true, || alloc_frame().unwrap()){
                return true;
            }
        },
    };
    //////////////////////////////////////////////////////////////////////////////
    
    
    // Handle copy on write (not being used now)
    unsafe { ACTIVE_TABLE.force_unlock(); }
    if active_table().page_fault_handler(addr, || alloc_frame().unwrap()){
        return true;
    }
    false
}

pub fn init_heap() {
    use consts::KERNEL_HEAP_SIZE;
    static mut HEAP: [u8; KERNEL_HEAP_SIZE] = [0; KERNEL_HEAP_SIZE];
    unsafe { HEAP_ALLOCATOR.lock().init(HEAP.as_ptr() as usize, KERNEL_HEAP_SIZE); }
    info!("heap init end");
}

//pub mod test {
//    pub fn cow() {
//        use super::*;
//        use ucore_memory::cow::test::test_with;
//        test_with(&mut active_table());
//    }
//}<|MERGE_RESOLUTION|>--- conflicted
+++ resolved
@@ -5,17 +5,13 @@
 use super::HEAP_ALLOCATOR;
 use ucore_memory::{*, paging::PageTable};
 use ucore_memory::cow::CowExt;
-<<<<<<< HEAD
-pub use ucore_memory::memory_set::{MemoryArea, MemoryAttr, MemorySet as MemorySet_, Stack, InactivePageTable};
+pub use ucore_memory::memory_set::{MemoryArea, MemoryAttr, MemorySet as MemorySet_, InactivePageTable};
 use ucore_memory::swap::*;
 //use process::{processor, PROCESSOR};
 use process::{process};
 use sync::{SpinNoIrqLock, SpinNoIrq, MutexGuard};
 use alloc::collections::VecDeque;
 
-=======
-pub use ucore_memory::memory_set::{MemoryArea, MemoryAttr, MemorySet as MemorySet_};
->>>>>>> e06f6b8b
 
 pub type MemorySet = MemorySet_<InactivePageTable0>;
 
@@ -30,7 +26,7 @@
 lazy_static! {
     pub static ref FRAME_ALLOCATOR: SpinNoIrqLock<FrameAlloc> = SpinNoIrqLock::new(FrameAlloc::default());
 }
-// record the user memory set for pagefault function (swap in/out and frame delayed allocate) temporarily when page fault in new_user() or fork() function 
+// record the user memory set for pagefault function (swap in/out and frame delayed allocate) temporarily when page fault in new_user() or fork() function
 // after the process is set we can use use processor() to get the inactive page table
 lazy_static! {
     pub static ref MEMORY_SET_RECORD: SpinNoIrqLock<VecDeque<usize>> = SpinNoIrqLock::new(VecDeque::default());
@@ -53,7 +49,7 @@
 
 // Page table for swap in and out
 lazy_static!{
-    static ref ACTIVE_TABLE_SWAP: SpinNoIrqLock<SwapExt<ActivePageTable, fifo::FifoSwapManager, mock_swapper::MockSwapper>> = 
+    static ref ACTIVE_TABLE_SWAP: SpinNoIrqLock<SwapExt<ActivePageTable, fifo::FifoSwapManager, mock_swapper::MockSwapper>> =
         SpinNoIrqLock::new(unsafe{SwapExt::new(ActivePageTable::new(), fifo::FifoSwapManager::default(), mock_swapper::MockSwapper::default())});
 }
 
@@ -62,9 +58,9 @@
 }
 
 /*
-* @brief: 
+* @brief:
 *   allocate a free physical frame, if no free frame, then swap out one page and reture mapped frame as the free one
-* @retval: 
+* @retval:
 *   the physical address for the allocated frame
 */
 pub fn alloc_frame() -> Option<usize> {
@@ -101,35 +97,14 @@
     }
 }
 
-pub struct KernelStack(usize);
-const STACK_SIZE: usize = 0x8000;
 
-impl KernelStack {
-    pub fn new() -> Self {
-        use alloc::alloc::{alloc, Layout};
-        let bottom = unsafe{ alloc(Layout::from_size_align(STACK_SIZE, STACK_SIZE).unwrap()) } as usize;
-        KernelStack(bottom)
-    }
-    pub fn top(&self) -> usize {
-        self.0 + STACK_SIZE
-    }
-}
-
-impl Drop for KernelStack {
-    fn drop(&mut self) {
-        use alloc::alloc::{dealloc, Layout};
-        unsafe{ dealloc(self.0 as _, Layout::from_size_align(STACK_SIZE, STACK_SIZE).unwrap()); }
-    }
-}
-
-
-/* 
+/*
 * @param:
 *   addr: the virtual address of the page fault
-* @brief: 
+* @brief:
 *   handle page fault
-* @retval: 
-*   Return true to continue, false to halt  
+* @retval:
+*   Return true to continue, false to halt
 */
 pub fn page_fault_handler(addr: usize) -> bool {
     info!("start handling swap in/out page fault");
@@ -147,7 +122,7 @@
             info!("get id from memroy set recorder.");
             let mmset_ptr = mmsets.get(targetid);
             // get current mmset
-            
+
             let current_mmset = unsafe{&mut *(mmset_ptr.unwrap().clone() as *mut MemorySet)};
             //check whether the vma is legal
             if(current_mmset.find_area(addr).is_none()){
@@ -174,8 +149,8 @@
         },
     };
     //////////////////////////////////////////////////////////////////////////////
-    
-    
+
+
     // Handle copy on write (not being used now)
     unsafe { ACTIVE_TABLE.force_unlock(); }
     if active_table().page_fault_handler(addr, || alloc_frame().unwrap()){
