//! Raspberry PI 3 Model B/B+

use once::*;

pub mod fb;
pub mod irq;
pub mod timer;
pub mod serial;
<<<<<<< HEAD
pub mod usb;
=======
pub mod mailbox;
>>>>>>> f668d396

pub const IO_REMAP_BASE: usize = bcm2837::IO_BASE;
pub const IO_REMAP_END: usize = 0x40001000;

/// Initialize serial port before other initializations.
pub fn init_serial_early() {
    assert_has_not_been_called!("board::init must be called only once");

    serial::init();

    println!("Hello Raspberry Pi!");
}

/// Initialize raspi3 drivers
pub fn init_driver() {
    #[cfg(not(feature = "nographic"))]
    fb::init();
    timer::init();
    usb::init();
}<|MERGE_RESOLUTION|>--- conflicted
+++ resolved
@@ -6,11 +6,8 @@
 pub mod irq;
 pub mod timer;
 pub mod serial;
-<<<<<<< HEAD
 pub mod usb;
-=======
 pub mod mailbox;
->>>>>>> f668d396
 
 pub const IO_REMAP_BASE: usize = bcm2837::IO_BASE;
 pub const IO_REMAP_END: usize = 0x40001000;
