--- conflicted
+++ resolved
@@ -1,11 +1,6 @@
 use super::c_structure::*;
 
 extern "C" {
-<<<<<<< HEAD
-    fn UsbInitialise() -> u32;
-    fn UsbGetRootHub() -> UsbDevicePtr;
-=======
-	pub fn UsbInitialise() -> u32;
-	pub fn UsbGetRootHub() -> UsbDevicePtr;
->>>>>>> 8925bb4c
+    pub fn UsbInitialise() -> u32;
+    pub fn UsbGetRootHub() -> UsbDevicePtr;
 }