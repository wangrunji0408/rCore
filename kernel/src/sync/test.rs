--- conflicted
+++ resolved
@@ -105,11 +105,7 @@
     trace!("philosopher starting finish");
 
     for h in handles {
-<<<<<<< HEAD
-        h.join().expect("join expects some value");
-=======
         h.join().expect("handle should not be none");
->>>>>>> 4d8d48cf
     }
     println!("philosophers dining end");
 }
