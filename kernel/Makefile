# Commands:
#   make build                  Build
#   make run                    Build and run in QEMU
#   make justrun                Run the last build
#   make runnet                 Build and run in QEMU with nic
#   make justrunnet             Run the last build with nic
#   make runui                  Build and run in QEMU with gui
#   make justrunui              Run the last build with gui
#   make runtest                Build and run in QEMU with specified program
#   make justruntest            Run the last build with specified program
#   make doc                    Generate docs
#   make asm                    Open the deassemble file of the last build
#   make header                 Open 'objdump -h' of the last build
#   make addr2line              Use addr2line to recover line info in backtrace
#   make clean                  Clean
#
# Options:
#   arch    = x86_64 | riscv32 | riscv64 | aarch64 | mipsel
#   d    = int | in_asm | ...   QEMU debug info
#   mode = debug | release
#   LOG  = off | error | warn | info | debug | trace
<<<<<<< HEAD
#   SFSIMG = <sfsimg>              SFS image path of user programs
#   smp     = 1 | 2 | ...           SMP core number
#   graphic = on | off              enable/disable qemu graphical output
#   board   = none                Running on QEMU
#         | pc                  Only available on x86_64, run on real pc
#         | u540                Only available on riscv64, run on HiFive U540, use Sv39
#         | raspi3              Only available on aarch64, run on Raspberry Pi 3 Model B/B+
#   pci_passthru = 0000:00:00.1 Only available on x86_64, passthrough the specified PCI device
#   init = /bin/ls              Only available on riscv64, run specified program instead of user shell
=======
#   SFSIMG = <sfsimg>            SFS image path of user programs
#   smp     = 1 | 2 | ...        SMP core number
#   graphic = on | off           Enable/disable qemu graphical output
#   board   = none               Running on QEMU
#         | u540                 Only available on riscv64, run on HiFive U540, use Sv39
#         | raspi3               Only available on aarch64, run on Raspberry Pi 3 Model B/B+
#   pci_passthru = 0000:00:00.1  Only available on x86_64, passthrough the specified PCI device
#   init = /bin/ls               Only available on riscv64, run specified program instead of user shell
>>>>>>> 81152561
#   extra_nic = on | off         Only available on x86_64, add an additional e1000 nic
#   u_boot = /path/to/u-boot.bin Only available on aarch64, use u-boot to boot rcore

arch ?= riscv64
board ?= none
mode ?= debug
LOG  ?= debug
graphic ?= off
smp  ?= 4
pci_passthru ?=
init ?=
extra_nic ?= off

target := $(arch)
build_path := target/$(target)/$(mode)
kernel := $(build_path)/rcore
kernel_img := $(build_path)/kernel.img
bootimage := $(build_path)/bootimage.bin
bootloader_dir = ../bootloader
bootloader := $(bootloader_dir)/target/$(target)/$(mode)/rcore-bootloader
bbl_path := $(PWD)/../riscv-pk
user_dir := ../user


### export environments ###

ifeq ($(arch), $(filter $(arch), aarch64 mipsel))
#link user img, so use original image
export SFSIMG = $(user_dir)/build/$(arch).img
else
ifeq ($(arch), x86_64)
# board is pc or qemu?
ifeq ($(board), pc)
#link user img, so use original image
export SFSIMG = $(user_dir)/build/$(arch).img
features += link_user
else
export SFSIMG = $(user_dir)/build/$(arch).qcow2
endif # pc or qemu
endif # x86_64
endif # aarch64 mipsel

ifeq ($(arch), aarch64)
board := raspi3
need_bootloader := true
endif

# currently only mipsel architecture needs DTB linked to the kernel
ifeq ($(arch), mipsel)
dtb := src/arch/$(arch)/board/$(board)/device.dtb
endif

# mipssim does not support SMP
ifeq ($(board), mipssim)
smp := 1
endif

export ARCH = $(arch)
export BOARD = $(board)
export SMP = $(smp)
export DTB = $(dtb)


### qemu options ###
qemu_opts := \
	-smp cores=$(smp)
qemu_net_opts :=

ifeq ($(arch), x86_64)
qemu_opts += \
	-drive format=raw,file=$(bootimage)
ifeq ($(board), none)
qemu_opts += \
	-drive format=qcow2,file=$(SFSIMG),media=disk,cache=writeback,id=sfsimg,if=none \
	-device ahci,id=ahci0 \
	-device ide-drive,drive=sfsimg,bus=ahci0.0
endif
qemu_opts += \
	-serial mon:stdio \
	-m 4G \
	-device isa-debug-exit
ifeq ($(pci_passthru), )
qemu_net_opts += \
	-netdev type=tap,id=net0,script=no,downscript=no \
	-device e1000e,netdev=net0
else
qemu_opts += \
	-machine accel=kvm
qemu_net_opts += \
	-device vfio-pci,host=$(pci_passthru)
endif
ifeq ($(extra_nic), on)
qemu_net_opts += \
	-netdev type=tap,id=net1,script=no,downscript=no \
	-device e1000e,netdev=net1
endif

else ifeq ($(arch), riscv32)
qemu_opts += \
	-machine virt \
	-kernel $(kernel_img) \
	-drive file=$(SFSIMG),format=qcow2,id=sfs \
	-device virtio-blk-device,drive=sfs
qemu_net_opts += \
	-netdev type=tap,id=net0,script=no,downscript=no \
	-device virtio-net-device,netdev=net0

else ifeq ($(arch), riscv64)
qemu_opts += \
	-machine virt \
	-kernel $(kernel_img) \
	-drive file=$(SFSIMG),format=qcow2,id=sfs \
	-device virtio-blk-device,drive=sfs
qemu_net_opts += \
	-netdev type=tap,id=net0,script=no,downscript=no \
	-device virtio-net-device,netdev=net0

else ifeq ($(arch), aarch64)
qemu_opts += \
	-machine $(board) \
	-serial null -serial mon:stdio \
	-kernel $(kernel_img)
ifneq ($(u_boot), )
qemu_opts += \
	-sd $(bootloader)
endif

else ifeq ($(arch), mipsel)
ifeq ($(board), malta)
qemu_opts += \
	-machine $(board) -device VGA \
	-serial null -serial null -serial mon:stdio \
	-kernel $(kernel_img)
endif
ifeq ($(board), mipssim)
qemu_opts += \
	-machine $(board) \
	-serial mon:stdio \
	-kernel $(kernel_img)
endif
endif

ifdef d
qemu_opts += -d $(d)
endif

ifeq ($(graphic), off)
qemu_opts += -nographic
endif

### build args ###
ifneq ($(graphic), on)
features += nographic
endif

ifneq ($(init), )
features += run_cmdline
endif

ifeq ($(board), raspi3)
# qemu only has generic timer
# TODO: configure system/generic timer automatically
raspi3_timer ?= generic
ifeq ($(raspi3_timer), generic)
features += raspi3_use_generic_timer
endif
endif

ifeq ($(board), u540)
features += sv39
riscv_pk_args += --enable-sv39
endif

ifneq ($(arch), x86_64)
ifneq ($(board), none)
features += board_$(board)
endif
endif

build_args := --target targets/$(target).json --features "$(features)"

ifeq ($(mode), release)
build_args += --release
endif

### prefix ###
ifeq ($(arch), x86_64)
ifeq ($(uname), Darwin)
prefix := x86_64-elf-
endif
else ifeq ($(arch), riscv32)
prefix := riscv64-unknown-elf-
else ifeq ($(arch), riscv64)
prefix := riscv64-unknown-elf-
else ifeq ($(arch), mipsel)
prefix ?= mipsel-linux-musln32-
else ifeq ($(arch), aarch64)
prefix ?= aarch64-none-elf-
ifeq (,$(shell which $(prefix)ld))
	prefix := aarch64-elf-
endif
endif

gdb := $(prefix)gdb
objdump := cargo objdump -- -arch-name=$(subst _,-,$(arch))
objcopy := cargo objcopy -- --binary-architecture=$(subst _,-,$(arch))
strip := cargo strip --
dtc := dtc
hostcc := gcc

.PHONY: all clean build asm doc debug kernel sfsimg install run justrun runnet justrunnet runui justrunui runtest justruntest

all: kernel

clean:
	@cargo clean
	@cd $(bootloader_dir) && make clean
	@cd $(user_dir) && make clean

doc:
	@cargo rustdoc -- --document-private-items

run: build justrun
runnet: build justrunnet
runui: build justrunui
runtest: build justruntest

justrun:
	@qemu-system-$(arch) $(qemu_opts)

justrunnet: build
	@sudo qemu-system-$(arch) $(qemu_opts) $(qemu_net_opts)

justrunui: build
	@qemu-system-$(arch) $(qemu_opts) \
		-device virtio-gpu-device \
		-device virtio-mouse-device

justruntest: build
	@qemu-system-$(arch) $(qemu_opts) --append $(init) -serial file:../tests/stdout -monitor null

debug: $(kernel) $(kernel_img)
	@qemu-system-$(arch) $(qemu_opts) -s -S &
	@sleep 1
	@$(gdb) $(kernel) -x ../tools/gdbinit

build: $(kernel_img)

asm:
	@$(objdump) -d $(kernel) | less

header:
	@$(objdump) -h $(kernel)

sym:
	@$(objdump) -t $(kernel) | less

### device tree process ###

%.dtb: %.dts
	@echo Generating device tree file $@
	@$(dtc) -I dts -O dtb -o $@ $<
	@rm -rf src/arch/${arch}/boot/dtb.gen.s

### bootloader and kernel image ###

$(bootloader): $(kernel)
ifeq ($(need_bootloader), true)
	@echo Building $(arch) bootloader
	@$(strip) $(kernel) -o $(kernel)_stripped
	@cd $(bootloader_dir) && make arch=$(arch) mode=$(mode) payload=../kernel/$(kernel)_stripped
	@rm $(kernel)_stripped
endif

$(kernel_img): kernel $(bootloader)
ifeq ($(arch), riscv32)
	@mkdir -p target/$(target)/bbl && \
	cd target/$(target)/bbl && \
	$(bbl_path)/configure \
		$(riscv_pk_args) \
		--with-arch=rv32imac \
		--disable-fp-emulation \
		--host=riscv64-unknown-elf \
		--with-payload=$(abspath $(kernel)) && \
	make -j && \
	cp bbl $(abspath $@)
else ifeq ($(arch), riscv64)
	@mkdir -p target/$(target)/bbl && \
	cd target/$(target)/bbl && \
	$(bbl_path)/configure \
		$(riscv_pk_args) \
		--with-arch=rv64imac \
		--disable-fp-emulation \
		--host=riscv64-unknown-elf \
		--with-payload=$(abspath $(kernel)) && \
	make -j && \
	cp bbl $(abspath $@)
else ifeq ($(arch), aarch64)
ifneq ($(u_boot), )
	@cp $(u_boot) $@
else
	@$(objcopy) $(bootloader) --strip-all -O binary $@
endif
else ifeq ($(arch), mipsel)
# qemu-system-mipsel accepts ELF file only, so objcopy is not needed
	@$(strip) $(kernel) -o $@
endif

kernel: $(dtb)
	@echo Building $(arch) kernel
ifeq ($(arch), x86_64)
	@bootimage build $(build_args)
	@mv target/x86_64/bootimage.bin $(bootimage)
else ifeq ($(arch), riscv32)
	@-patch -p0 -N -b \
		$(shell rustc --print sysroot)/lib/rustlib/src/rust/src/libcore/sync/atomic.rs \
		src/arch/riscv32/atomic.patch
	@cargo xbuild $(build_args)
else ifeq ($(arch), riscv64)
	@cp src/arch/riscv32/board/u540/linker.ld src/arch/riscv32/boot/linker64.ld
	@-patch -p0 -N -b \
		$(shell rustc --print sysroot)/lib/rustlib/src/rust/src/libcore/sync/atomic.rs \
		src/arch/riscv32/atomic.patch
	@cargo xbuild $(build_args)
else ifeq ($(arch), aarch64)
	@cargo xbuild $(build_args)
else ifeq ($(arch), mipsel)
	@for file in context entry trap ; do \
	    $(hostcc) -E src/arch/$(arch)/boot/$${file}.S -o src/arch/$(arch)/boot/$${file}.gen.s ; \
	done
	@cargo xbuild $(build_args)
endif


### user programs ###
sfsimg:
	@cd $(user_dir) && make sfsimg


### install ###
ifeq ($(board), raspi3)
sd_card ?=

ifeq ($(shell uname), Darwin)
sd_card := /Volumes/boot
else ifeq ($(shell uname), Linux)
sd_card := /media/$(shell whoami)/boot
endif

ifdef sd_card
.PHONY:
install: $(kernel_img)
	cp $(kernel_img) $(sd_card)/kernel8.img
	sudo umount $(sd_card)
endif

endif

ifeq ($(board), u540)
.PHONY:
install: $(kernel_img)
	@$(objcopy) -S -O binary --change-addresses -0x80000000 $< $(build_path)/bin
	@../tools/u540/mkimg.sh $(build_path)/bin $(build_path)/sd.img
endif

.PHONY:
addr2line:
	@python3 ../tools/addr2line.py $(prefix)addr2line $(arch) $(mode)<|MERGE_RESOLUTION|>--- conflicted
+++ resolved
@@ -19,26 +19,15 @@
 #   d    = int | in_asm | ...   QEMU debug info
 #   mode = debug | release
 #   LOG  = off | error | warn | info | debug | trace
-<<<<<<< HEAD
-#   SFSIMG = <sfsimg>              SFS image path of user programs
-#   smp     = 1 | 2 | ...           SMP core number
-#   graphic = on | off              enable/disable qemu graphical output
-#   board   = none                Running on QEMU
-#         | pc                  Only available on x86_64, run on real pc
-#         | u540                Only available on riscv64, run on HiFive U540, use Sv39
-#         | raspi3              Only available on aarch64, run on Raspberry Pi 3 Model B/B+
-#   pci_passthru = 0000:00:00.1 Only available on x86_64, passthrough the specified PCI device
-#   init = /bin/ls              Only available on riscv64, run specified program instead of user shell
-=======
 #   SFSIMG = <sfsimg>            SFS image path of user programs
 #   smp     = 1 | 2 | ...        SMP core number
 #   graphic = on | off           Enable/disable qemu graphical output
 #   board   = none               Running on QEMU
+#         | pc                  Only available on x86_64, run on real pc
 #         | u540                 Only available on riscv64, run on HiFive U540, use Sv39
 #         | raspi3               Only available on aarch64, run on Raspberry Pi 3 Model B/B+
 #   pci_passthru = 0000:00:00.1  Only available on x86_64, passthrough the specified PCI device
 #   init = /bin/ls               Only available on riscv64, run specified program instead of user shell
->>>>>>> 81152561
 #   extra_nic = on | off         Only available on x86_64, add an additional e1000 nic
 #   u_boot = /path/to/u-boot.bin Only available on aarch64, use u-boot to boot rcore
 
