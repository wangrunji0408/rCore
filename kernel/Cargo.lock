--- conflicted
+++ resolved
@@ -557,12 +557,8 @@
 name = "rcore-memory"
 version = "0.1.0"
 dependencies = [
-<<<<<<< HEAD
- "log 0.4.8 (registry+https://github.com/rust-lang/crates.io-index)",
- "spin 0.5.2 (registry+https://github.com/rust-lang/crates.io-index)",
-=======
- "log",
->>>>>>> 723f3d78
+ "log",
+ "spin",
 ]
 
 [[package]]
